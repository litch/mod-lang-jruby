--- conflicted
+++ resolved
@@ -30,34 +30,11 @@
       @tu.check_thread
       socket.write_buffer(data) # Just echo it back
     }
-<<<<<<< HEAD
   }.listen(8080, "0.0.0.0") {
-    @client.connect(8080, "localhost") { |socket|
-=======
-  }.listen(8080)
-
-  @client = NetClient.new.connect(8080, "localhost") { |err, socket|
-    @tu.check_thread
-    @tu.azzert err == nil
-    sends = 10
-    size = 100
-
-    sent = Buffer.create()
-    received = Buffer.create()
-
-    socket.data_handler { |data|
-      @tu.check_thread
-      received.append_buffer(data)
-
-      if received.length == sends * size
-        @tu.azzert(TestUtils::buffers_equal(sent, received))
-        @tu.test_complete
-      end
-    }
-
-    socket.drain_handler {
->>>>>>> 701d84a0
-      @tu.check_thread
+
+    @client.connect(8080, "localhost") { |err, socket|
+      @tu.check_thread
+      @tu.azzert err == nil
       sends = 10
       size = 100
 
@@ -76,23 +53,42 @@
 
       socket.drain_handler {
         @tu.check_thread
-        #puts "drained\n"
-      }
-
-      socket.end_handler {
-        @tu.check_thread
-        #puts "end\n"
-      }
-
-      socket.pause
-      socket.resume
-      socket.write_queue_full?
-      socket.write_queue_max_size=100000
-
-      (1..sends).each { |i|
-        data = TestUtils::gen_buffer(size)
-        sent.append_buffer(data)
-        socket.write_buffer(data)
+        sends = 10
+        size = 100
+
+        sent = Buffer.create()
+        received = Buffer.create()
+
+        socket.data_handler { |data|
+          @tu.check_thread
+          received.append_buffer(data)
+
+          if received.length == sends * size
+            @tu.azzert(TestUtils::buffers_equal(sent, received))
+            @tu.test_complete
+          end
+        }
+
+        socket.drain_handler {
+          @tu.check_thread
+          #puts "drained\n"
+        }
+
+        socket.end_handler {
+          @tu.check_thread
+          #puts "end\n"
+        }
+
+        socket.pause
+        socket.resume
+        socket.write_queue_full?
+        socket.write_queue_max_size=100000
+
+        (1..sends).each { |i|
+          data = TestUtils::gen_buffer(size)
+          sent.append_buffer(data)
+          socket.write_buffer(data)
+        }
       }
     }
   }
@@ -115,34 +111,19 @@
       @tu.check_thread
       socket.write_buffer(data) # Just echo it back
     }
-<<<<<<< HEAD
   }.listen(8080, "0.0.0.0") {
+
     @client.ssl = true
     @client.key_store_path = './src/test/keystores/client-keystore.jks'
     @client.key_store_password = 'wibble'
     @client.trust_store_path = './src/test/keystores/client-truststore.jks'
     @client.trust_store_password = 'wibble'
 
-    @client.connect(8080, "localhost") { |socket|
-      @tu.check_thread
+    @client.connect(8080, "localhost") { |err, socket|
+      @tu.check_thread
+      @tu.azzert err == nil
       sends = 10
       size = 100
-=======
-  }.listen(8080)
-
-  @client = NetClient.new
-  @client.ssl = true
-  @client.key_store_path = './src/test/keystores/client-keystore.jks'
-  @client.key_store_password = 'wibble'
-  @client.trust_store_path = './src/test/keystores/client-truststore.jks'
-  @client.trust_store_password = 'wibble'
-
-  @client.connect(8080, "localhost") { |err, socket|
-    @tu.check_thread
-    @tu.azzert err == nil
-    sends = 10
-    size = 100
->>>>>>> 701d84a0
 
       sent = Buffer.create()
       received = Buffer.create()
@@ -171,17 +152,10 @@
         #puts "end\n"
       }
 
-<<<<<<< HEAD
-      socket.closed_handler {
+      socket.close_handler {
         @tu.check_thread
         #puts "closed\n"
       }
-=======
-    socket.close_handler {
-      @tu.check_thread
-      #puts "closed\n"
-    }
->>>>>>> 701d84a0
 
       socket.pause
       socket.resume
@@ -206,22 +180,14 @@
       socket.write_buffer(data) # Just echo it back
     }
   }.listen(8080, "localhost") {
-    @client.connect(8080, "localhost") { |socket|
+    @client.connect(8080, "localhost") { |err, socket|
       @tu.check_thread
       sent = 'some-string'
       received = Buffer.create()
 
-<<<<<<< HEAD
       socket.data_handler { |data|
         @tu.check_thread
         received.append_buffer(data)
-=======
-  @client = NetClient.new.connect(8080, "localhost") { |err, socket|
-    @tu.check_thread
-    @tu.azzert err == nil
-    sent = 'some-string'
-    received = Buffer.create()
->>>>>>> 701d84a0
 
         if received.length == sent.length
           @tu.azzert(sent == received.to_s)
